--- conflicted
+++ resolved
@@ -271,19 +271,11 @@
         },
         "ipykernel": {
             "hashes": [
-<<<<<<< HEAD
-                "sha256:4c3cc8cb359f2ead70c30f5504971c0d285e2c1c699d2ce9af0216fe9c9fb17c",
-                "sha256:c977cff576b8425a68d3a6916510903833f0f25ed8d5c282a0c51c35de27bd47"
-            ],
-            "markers": "python_version >= '3.7'",
-            "version": "==6.9.2"
-=======
                 "sha256:0868f5561729ade444011f8ca7d3502dc9f27f7f44e20f1d5fee7e1f2b7183a1",
                 "sha256:d840e3bf1c4b23bf6939f78dcdae639c9f6962e41d17e1c084a18c3c7f972d3a"
             ],
             "markers": "python_version >= '3.7'",
             "version": "==6.12.1"
->>>>>>> 1e4f705e
         },
         "ipython": {
             "hashes": [
@@ -482,19 +474,11 @@
         },
         "notebook": {
             "hashes": [
-<<<<<<< HEAD
-                "sha256:14ebcde55100176d677385deabf4b3c60e97d82cab0ae76d93241872bc368274",
-                "sha256:64d898f0efcec7def4607b686e25d175670f51c701966373b2c5d7b38281d522"
-            ],
-            "markers": "python_version >= '3.6'",
-            "version": "==6.4.9"
-=======
                 "sha256:2408a76bc6289283a8eecfca67e298ec83c67db51a4c2e1b713dd180bb39e90e",
                 "sha256:49cead814bff0945fcb2ee07579259418672ac175d3dc3d8102a4b0a656ed4df"
             ],
             "index": "pypi",
             "version": "==6.4.10"
->>>>>>> 1e4f705e
         },
         "numpy": {
             "hashes": [
@@ -649,11 +633,7 @@
                 "sha256:fb89397013cf302f282f0fc998bb7abf11d49dcff72c8ecb320f76ea6e2c5717"
             ],
             "markers": "python_version >= '3.7'",
-<<<<<<< HEAD
-            "version": "==9.0.1"
-=======
             "version": "==9.1.0"
->>>>>>> 1e4f705e
         },
         "plotly": {
             "hashes": [
